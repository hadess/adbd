/*
 * Copyright (C) 2012 The Android Open Source Project
 *
 * Licensed under the Apache License, Version 2.0 (the "License");
 * you may not use this file except in compliance with the License.
 * You may obtain a copy of the License at
 *
 *      http://www.apache.org/licenses/LICENSE-2.0
 *
 * Unless required by applicable law or agreed to in writing, software
 * distributed under the License is distributed on an "AS IS" BASIS,
 * WITHOUT WARRANTIES OR CONDITIONS OF ANY KIND, either express or implied.
 * See the License for the specific language governing permissions and
 * limitations under the License.
 */

#ifndef __CORE_FS_MGR_PRIV_H
#define __CORE_FS_MGR_PRIV_H

#include <cutils/klog.h>
#include <fs_mgr.h>

#define INFO(x...)    KLOG_INFO("fs_mgr", x)
#define ERROR(x...)   KLOG_ERROR("fs_mgr", x)

#define CRYPTO_TMPFS_OPTIONS "size=128m,mode=0771,uid=1000,gid=1000"

<<<<<<< HEAD
#define WAIT_TIMEOUT 5
=======
struct fstab_rec {
    char *blk_dev;
    char *mnt_point;
    char *type;
    unsigned long flags;
    char *fs_options;
    int fs_mgr_flags;
    char *key_loc;
};

#define WAIT_TIMEOUT 20
>>>>>>> 42031e0e

/* fstab has the following format:
 *
 * Any line starting with a # is a comment and ignored
 *
 * Any blank line is ignored
 *
 * All other lines must be in this format:
 *   <source>  <mount_point> <fs_type> <mount_flags> <fs_options> <fs_mgr_options>
 *
 *   <mount_flags> is a comma separated list of flags that can be passed to the
 *                 mount command.  The list includes noatime, nosuid, nodev, nodiratime,
 *                 ro, rw, remount, defaults.
 *
 *   <fs_options> is a comma separated list of options accepted by the filesystem being
 *                mounted.  It is passed directly to mount without being parsed
 *
 *   <fs_mgr_options> is a comma separated list of flags that control the operation of
 *                     the fs_mgr program.  The list includes "wait", which will wait till
 *                     the <source> file exists, and "check", which requests that the fs_mgr 
 *                     run an fscheck program on the <source> before mounting the filesystem.
 *                     If check is specifed on a read-only filesystem, it is ignored.
 *                     Also, "encryptable" means that filesystem can be encrypted.
 *                     The "encryptable" flag _MUST_ be followed by a = and a string which
 *                     is the location of the encryption keys.  It can either be a path
 *                     to a file or partition which contains the keys, or the word "footer"
 *                     which means the keys are in the last 16 Kbytes of the partition
 *                     containing the filesystem.
 *
 * When the fs_mgr is requested to mount all filesystems, it will first mount all the
 * filesystems that do _NOT_ specify check (including filesystems that are read-only and
 * specify check, because check is ignored in that case) and then it will check and mount
 * filesystem marked with check.
 *
 */

#define MF_WAIT         0x1
#define MF_CHECK        0x2
#define MF_CRYPT        0x4
#define MF_NONREMOVABLE 0x8
#define MF_VOLDMANAGED  0x10
#define MF_LENGTH       0x20
#define MF_RECOVERYONLY 0x40

#endif /* __CORE_FS_MGR_PRIV_H */
<|MERGE_RESOLUTION|>--- conflicted
+++ resolved
@@ -25,9 +25,6 @@
 
 #define CRYPTO_TMPFS_OPTIONS "size=128m,mode=0771,uid=1000,gid=1000"
 
-<<<<<<< HEAD
-#define WAIT_TIMEOUT 5
-=======
 struct fstab_rec {
     char *blk_dev;
     char *mnt_point;
@@ -38,8 +35,7 @@
     char *key_loc;
 };
 
-#define WAIT_TIMEOUT 20
->>>>>>> 42031e0e
+#define WAIT_TIMEOUT 5
 
 /* fstab has the following format:
  *
