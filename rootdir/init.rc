# Copyright (C) 2012 The Android Open Source Project
#
# IMPORTANT: Do not create world writable files or directories.
# This is a common source of Android security bugs.
#

import /init.usb.rc
import /init.${ro.hardware}.rc
import /init.trace.rc

on early-init
    # Set init and its forked children's oom_adj.
    write /proc/1/oom_adj -16

    # Set the security context for the init process.
    # This should occur before anything else (e.g. ueventd) is started.
    setcon u:r:init:s0

    start ueventd

# create mountpoints
    mkdir /mnt 0775 root system

on init

sysclktz 0

loglevel 3

# setup the global environment
    export PATH /sbin:/vendor/bin:/system/sbin:/system/bin:/system/xbin
    export LD_LIBRARY_PATH /vendor/lib:/system/lib
    export ANDROID_BOOTLOGO 1
    export ANDROID_ROOT /system
    export ANDROID_ASSETS /system/app
    export ANDROID_DATA /data
    export ANDROID_STORAGE /storage
    export ASEC_MOUNTPOINT /mnt/asec
    export LOOP_MOUNTPOINT /mnt/obb
    export BOOTCLASSPATH /system/framework/core.jar:/system/framework/core-junit.jar:/system/framework/bouncycastle.jar:/system/framework/ext.jar:/system/framework/framework.jar:/system/framework/telephony-common.jar:/system/framework/mms-common.jar:/system/framework/android.policy.jar:/system/framework/services.jar:/system/framework/apache-xml.jar

# Backward compatibility
    symlink /system/etc /etc
    symlink /sys/kernel/debug /d

# Right now vendor lives on the same filesystem as system,
# but someday that may change.
    symlink /system/vendor /vendor

# Create cgroup mount point for cpu accounting
    mkdir /acct
    mount cgroup none /acct cpuacct
    mkdir /acct/uid

    mkdir /system
    mkdir /data 0771 system system
    mkdir /cache 0770 system cache
    mkdir /config 0500 root root

    # See storage config details at http://source.android.com/tech/storage/
    mkdir /mnt/shell 0700 shell shell
    mkdir /storage 0050 root sdcard_r

    # Directory for putting things only root should see.
    mkdir /mnt/secure 0700 root root
    # Create private mountpoint so we can MS_MOVE from staging
    mount tmpfs tmpfs /mnt/secure mode=0700,uid=0,gid=0

    # Directory for staging bindmounts
    mkdir /mnt/secure/staging 0700 root root

    # Directory-target for where the secure container
    # imagefile directory will be bind-mounted
    mkdir /mnt/secure/asec  0700 root root

    # Secure container public mount points.
    mkdir /mnt/asec  0700 root system
    mount tmpfs tmpfs /mnt/asec mode=0755,gid=1000

    # Filesystem image public mount points.
    mkdir /mnt/obb 0700 root system
    mount tmpfs tmpfs /mnt/obb mode=0755,gid=1000

    write /proc/sys/kernel/panic_on_oops 1
    write /proc/sys/kernel/hung_task_timeout_secs 0
    write /proc/cpu/alignment 4
    write /proc/sys/kernel/sched_latency_ns 10000000
    write /proc/sys/kernel/sched_wakeup_granularity_ns 2000000
    write /proc/sys/kernel/sched_compat_yield 1
    write /proc/sys/kernel/sched_child_runs_first 0
    write /proc/sys/kernel/randomize_va_space 2
    write /proc/sys/kernel/kptr_restrict 2
    write /proc/sys/kernel/dmesg_restrict 1
    write /proc/sys/vm/mmap_min_addr 32768
    write /proc/sys/kernel/sched_rt_runtime_us 950000
    write /proc/sys/kernel/sched_rt_period_us 1000000

# Create cgroup mount points for process groups
    mkdir /dev/cpuctl
    mount cgroup none /dev/cpuctl cpu
    chown system system /dev/cpuctl
    chown system system /dev/cpuctl/tasks
    chmod 0660 /dev/cpuctl/tasks
    write /dev/cpuctl/cpu.shares 1024
    write /dev/cpuctl/cpu.rt_runtime_us 950000
    write /dev/cpuctl/cpu.rt_period_us 1000000

    mkdir /dev/cpuctl/apps
    chown system system /dev/cpuctl/apps/tasks
    chmod 0666 /dev/cpuctl/apps/tasks
    write /dev/cpuctl/apps/cpu.shares 1024
    write /dev/cpuctl/apps/cpu.rt_runtime_us 800000
    write /dev/cpuctl/apps/cpu.rt_period_us 1000000

    mkdir /dev/cpuctl/apps/bg_non_interactive
    chown system system /dev/cpuctl/apps/bg_non_interactive/tasks
    chmod 0666 /dev/cpuctl/apps/bg_non_interactive/tasks
    # 5.0 %
    write /dev/cpuctl/apps/bg_non_interactive/cpu.shares 52
    write /dev/cpuctl/apps/bg_non_interactive/cpu.rt_runtime_us 700000
    write /dev/cpuctl/apps/bg_non_interactive/cpu.rt_period_us 1000000

# Allow everybody to read the xt_qtaguid resource tracking misc dev.
# This is needed by any process that uses socket tagging.
    chmod 0644 /dev/xt_qtaguid

on fs
# mount mtd partitions
    # Mount /system rw first to give the filesystem a chance to save a checkpoint
    mount yaffs2 mtd@system /system
    mount yaffs2 mtd@system /system ro remount
    mount yaffs2 mtd@userdata /data nosuid nodev
    mount yaffs2 mtd@cache /cache nosuid nodev

on post-fs
    # once everything is setup, no need to modify /
    mount rootfs rootfs / ro remount
    # mount shared so changes propagate into child namespaces
    mount rootfs rootfs / shared rec
    mount tmpfs tmpfs /mnt/secure private rec

    # We chown/chmod /cache again so because mount is run as root + defaults
    chown system cache /cache
    chmod 0770 /cache
    # We restorecon /cache in case the cache partition has been reset.
    restorecon /cache

    # This may have been created by the recovery system with odd permissions
    chown system cache /cache/recovery
    chmod 0770 /cache/recovery
    # This may have been created by the recovery system with the wrong context.
    restorecon /cache/recovery

    #change permissions on vmallocinfo so we can grab it from bugreports
    chown root log /proc/vmallocinfo
    chmod 0440 /proc/vmallocinfo

    chown root log /proc/slabinfo
    chmod 0440 /proc/slabinfo

    #change permissions on kmsg & sysrq-trigger so bugreports can grab kthread stacks
    chown root system /proc/kmsg
    chmod 0440 /proc/kmsg
    chown root system /proc/sysrq-trigger
    chmod 0220 /proc/sysrq-trigger
    chown system log /proc/last_kmsg
    chmod 0440 /proc/last_kmsg

    # create the lost+found directories, so as to enforce our permissions
    mkdir /cache/lost+found 0770 root root

on post-fs-data
    # We chown/chmod /data again so because mount is run as root + defaults
    chown system system /data
    chmod 0771 /data
    # We restorecon /data in case the userdata partition has been reset.
    restorecon /data

    # Create dump dir and collect dumps.
    # Do this before we mount cache so eventually we can use cache for
    # storing dumps on platforms which do not have a dedicated dump partition.
    mkdir /data/dontpanic 0750 root log

    # Collect apanic data, free resources and re-arm trigger
    copy /proc/apanic_console /data/dontpanic/apanic_console
    chown root log /data/dontpanic/apanic_console
    chmod 0640 /data/dontpanic/apanic_console

    copy /proc/apanic_threads /data/dontpanic/apanic_threads
    chown root log /data/dontpanic/apanic_threads
    chmod 0640 /data/dontpanic/apanic_threads

    write /proc/apanic_console 1

    # create basic filesystem structure
    mkdir /data/misc 01771 system misc
    mkdir /data/misc/adb 02750 system shell
    mkdir /data/misc/bluedroid 0770 bluetooth net_bt_stack
    mkdir /data/misc/bluetooth 0770 system system
    mkdir /data/misc/keystore 0700 keystore keystore
    mkdir /data/misc/keychain 0771 system system
<<<<<<< HEAD
    mkdir /data/misc/sms 0770 system radio
=======
    mkdir /data/misc/zoneinfo 0775 system system
>>>>>>> 3e5e9e9e
    mkdir /data/misc/vpn 0770 system vpn
    mkdir /data/misc/systemkeys 0700 system system
    # give system access to wpa_supplicant.conf for backup and restore
    mkdir /data/misc/wifi 0770 wifi wifi
    chmod 0660 /data/misc/wifi/wpa_supplicant.conf
    mkdir /data/local 0751 root root

    # For security reasons, /data/local/tmp should always be empty.
    # Do not place files or directories in /data/local/tmp
    mkdir /data/local/tmp 0771 shell shell
    mkdir /data/data 0771 system system
    mkdir /data/app-private 0771 system system
    mkdir /data/app-asec 0700 root root
    mkdir /data/app-lib 0771 system system
    mkdir /data/app 0771 system system
    mkdir /data/property 0700 root root
    mkdir /data/ssh 0750 root shell
    mkdir /data/ssh/empty 0700 root root

    # create dalvik-cache, so as to enforce our permissions
    mkdir /data/dalvik-cache 0771 system system

    # create resource-cache and double-check the perms
    mkdir /data/resource-cache 0771 system system
    chown system system /data/resource-cache
    chmod 0771 /data/resource-cache

    # create the lost+found directories, so as to enforce our permissions
    mkdir /data/lost+found 0770 root root

    # create directory for DRM plug-ins - give drm the read/write access to
    # the following directory.
    mkdir /data/drm 0770 drm drm

    # If there is no fs-post-data action in the init.<device>.rc file, you
    # must uncomment this line, otherwise encrypted filesystems
    # won't work.
    # Set indication (checked by vold) that we have finished this action
    #setprop vold.post_fs_data_done 1

on boot
# basic network init
    ifup lo
    hostname localhost
    domainname localdomain

# set RLIMIT_NICE to allow priorities from 19 to -20
    setrlimit 13 40 40

# Memory management.  Basic kernel parameters, and allow the high
# level system server to be able to adjust the kernel OOM driver
# parameters to match how it is managing things.
    write /proc/sys/vm/overcommit_memory 1
    write /proc/sys/vm/min_free_order_shift 4
    chown root system /sys/module/lowmemorykiller/parameters/adj
    chmod 0664 /sys/module/lowmemorykiller/parameters/adj
    chown root system /sys/module/lowmemorykiller/parameters/minfree
    chmod 0664 /sys/module/lowmemorykiller/parameters/minfree

    # Tweak background writeout
    write /proc/sys/vm/dirty_expire_centisecs 200
    write /proc/sys/vm/dirty_background_ratio  5

    # Permissions for System Server and daemons.
    chown radio system /sys/android_power/state
    chown radio system /sys/android_power/request_state
    chown radio system /sys/android_power/acquire_full_wake_lock
    chown radio system /sys/android_power/acquire_partial_wake_lock
    chown radio system /sys/android_power/release_wake_lock
    chown system system /sys/power/autosleep
    chown system system /sys/power/state
    chown system system /sys/power/wakeup_count
    chown radio system /sys/power/wake_lock
    chown radio system /sys/power/wake_unlock
    chmod 0660 /sys/power/state
    chmod 0660 /sys/power/wake_lock
    chmod 0660 /sys/power/wake_unlock

    chown system system /sys/devices/system/cpu/cpufreq/interactive/timer_rate
    chmod 0660 /sys/devices/system/cpu/cpufreq/interactive/timer_rate
    chown system system /sys/devices/system/cpu/cpufreq/interactive/min_sample_time
    chmod 0660 /sys/devices/system/cpu/cpufreq/interactive/min_sample_time
    chown system system /sys/devices/system/cpu/cpufreq/interactive/hispeed_freq
    chmod 0660 /sys/devices/system/cpu/cpufreq/interactive/hispeed_freq
    chown system system /sys/devices/system/cpu/cpufreq/interactive/go_hispeed_load
    chmod 0660 /sys/devices/system/cpu/cpufreq/interactive/go_hispeed_load
    chown system system /sys/devices/system/cpu/cpufreq/interactive/above_hispeed_delay
    chmod 0660 /sys/devices/system/cpu/cpufreq/interactive/above_hispeed_delay
    chown system system /sys/devices/system/cpu/cpufreq/interactive/boost
    chmod 0660 /sys/devices/system/cpu/cpufreq/interactive/boost
    chown system system /sys/devices/system/cpu/cpufreq/interactive/boostpulse
    chown system system /sys/devices/system/cpu/cpufreq/interactive/input_boost
    chmod 0660 /sys/devices/system/cpu/cpufreq/interactive/input_boost

    # Assume SMP uses shared cpufreq policy for all CPUs
    chown system system /sys/devices/system/cpu/cpu0/cpufreq/scaling_max_freq
    chmod 0660 /sys/devices/system/cpu/cpu0/cpufreq/scaling_max_freq

    chown system system /sys/class/timed_output/vibrator/enable
    chown system system /sys/class/leds/keyboard-backlight/brightness
    chown system system /sys/class/leds/lcd-backlight/brightness
    chown system system /sys/class/leds/button-backlight/brightness
    chown system system /sys/class/leds/jogball-backlight/brightness
    chown system system /sys/class/leds/red/brightness
    chown system system /sys/class/leds/green/brightness
    chown system system /sys/class/leds/blue/brightness
    chown system system /sys/class/leds/red/device/grpfreq
    chown system system /sys/class/leds/red/device/grppwm
    chown system system /sys/class/leds/red/device/blink
    chown system system /sys/class/leds/red/brightness
    chown system system /sys/class/leds/green/brightness
    chown system system /sys/class/leds/blue/brightness
    chown system system /sys/class/leds/red/device/grpfreq
    chown system system /sys/class/leds/red/device/grppwm
    chown system system /sys/class/leds/red/device/blink
    chown system system /sys/class/timed_output/vibrator/enable
    chown system system /sys/module/sco/parameters/disable_esco
    chown system system /sys/kernel/ipv4/tcp_wmem_min
    chown system system /sys/kernel/ipv4/tcp_wmem_def
    chown system system /sys/kernel/ipv4/tcp_wmem_max
    chown system system /sys/kernel/ipv4/tcp_rmem_min
    chown system system /sys/kernel/ipv4/tcp_rmem_def
    chown system system /sys/kernel/ipv4/tcp_rmem_max
    chown root radio /proc/cmdline

# Define TCP buffer sizes for various networks
#   ReadMin, ReadInitial, ReadMax, WriteMin, WriteInitial, WriteMax,
    setprop net.tcp.buffersize.default 4096,87380,110208,4096,16384,110208
    setprop net.tcp.buffersize.wifi    524288,1048576,2097152,262144,524288,1048576
    setprop net.tcp.buffersize.lte     524288,1048576,2097152,262144,524288,1048576
    setprop net.tcp.buffersize.umts    4094,87380,110208,4096,16384,110208
    setprop net.tcp.buffersize.hspa    4094,87380,262144,4096,16384,262144
    setprop net.tcp.buffersize.hsupa   4094,87380,262144,4096,16384,262144
    setprop net.tcp.buffersize.hsdpa   4094,87380,262144,4096,16384,262144
    setprop net.tcp.buffersize.hspap   4094,87380,1220608,4096,16384,1220608
    setprop net.tcp.buffersize.edge    4093,26280,35040,4096,16384,35040
    setprop net.tcp.buffersize.gprs    4092,8760,11680,4096,8760,11680
    setprop net.tcp.buffersize.evdo    4094,87380,262144,4096,16384,262144

# Set this property so surfaceflinger is not started by system_init
    setprop system_init.startsurfaceflinger 0

    class_start core
    class_start main

on nonencrypted
    class_start late_start

on charger
    class_start charger

on property:vold.decrypt=trigger_reset_main
    class_reset main

on property:vold.decrypt=trigger_load_persist_props
    load_persist_props

on property:vold.decrypt=trigger_post_fs_data
    trigger post-fs-data

on property:vold.decrypt=trigger_restart_min_framework
    class_start main

on property:vold.decrypt=trigger_restart_framework
    class_start main
    class_start late_start

on property:vold.decrypt=trigger_shutdown_framework
    class_reset late_start
    class_reset main

## Daemon processes to be run by init.
##
service ueventd /sbin/ueventd
    class core
    critical
    seclabel u:r:ueventd:s0

on property:selinux.reload_policy=1
    restart ueventd
    restart installd

service console /system/bin/sh
    class core
    console
    disabled
    user shell
    group log

on property:ro.debuggable=1
    start console

# adbd is controlled via property triggers in init.<platform>.usb.rc
service adbd /sbin/adbd
    class core
    socket adbd stream 660 system system
    disabled
    seclabel u:r:adbd:s0

# adbd on at boot in emulator
on property:ro.kernel.qemu=1
    start adbd

service servicemanager /system/bin/servicemanager
    class core
    user system
    group system
    critical
    onrestart restart zygote
    onrestart restart media
    onrestart restart surfaceflinger
    onrestart restart drm

service vold /system/bin/vold
    class core
    socket vold stream 0660 root mount
    ioprio be 2

service netd /system/bin/netd
    class main
    socket netd stream 0660 root system
    socket dnsproxyd stream 0660 root inet
    socket mdns stream 0660 root system

service debuggerd /system/bin/debuggerd
    class main

service ril-daemon /system/bin/rild
    class main
    socket rild stream 660 root radio
    socket rild-debug stream 660 radio system
    user root
    group radio cache inet misc audio log

service surfaceflinger /system/bin/surfaceflinger
    class main
    user system
    group graphics drmrpc
    onrestart restart zygote

service zygote /system/bin/app_process -Xzygote /system/bin --zygote --start-system-server
    class main
    socket zygote stream 660 root system
    onrestart write /sys/android_power/request_state wake
    onrestart write /sys/power/state on
    onrestart restart media
    onrestart restart netd

service drm /system/bin/drmserver
    class main
    user drm
    group drm system inet drmrpc

service media /system/bin/mediaserver
    class main
    user media
    group audio camera inet net_bt net_bt_admin net_bw_acct drmrpc
    ioprio rt 4

service bootanim /system/bin/bootanimation
    class main
    user graphics
    group graphics
    disabled
    oneshot

service installd /system/bin/installd
    class main
    socket installd stream 600 system system

service flash_recovery /system/etc/install-recovery.sh
    class main
    oneshot

service racoon /system/bin/racoon
    class main
    socket racoon stream 600 system system
    # IKE uses UDP port 500. Racoon will setuid to vpn after binding the port.
    group vpn net_admin inet
    disabled
    oneshot

service mtpd /system/bin/mtpd
    class main
    socket mtpd stream 600 system system
    user vpn
    group vpn net_admin inet net_raw
    disabled
    oneshot

service keystore /system/bin/keystore /data/misc/keystore
    class main
    user keystore
    group keystore drmrpc
    socket keystore stream 666

service dumpstate /system/bin/dumpstate -s
    class main
    socket dumpstate stream 0660 shell log
    disabled
    oneshot

service sshd /system/bin/start-ssh
    class main
    disabled

service mdnsd /system/bin/mdnsd
    class main
    user mdnsr
    group inet net_raw
    socket mdnsd stream 0660 mdnsr inet
    disabled
    oneshot<|MERGE_RESOLUTION|>--- conflicted
+++ resolved
@@ -199,11 +199,8 @@
     mkdir /data/misc/bluetooth 0770 system system
     mkdir /data/misc/keystore 0700 keystore keystore
     mkdir /data/misc/keychain 0771 system system
-<<<<<<< HEAD
     mkdir /data/misc/sms 0770 system radio
-=======
     mkdir /data/misc/zoneinfo 0775 system system
->>>>>>> 3e5e9e9e
     mkdir /data/misc/vpn 0770 system vpn
     mkdir /data/misc/systemkeys 0700 system system
     # give system access to wpa_supplicant.conf for backup and restore
